<script>
<<<<<<< HEAD
	import InputFieldComponent from '../lib/reusable/input-field.svelte';
	import Buttons from '../lib/reusable/button.svelte';
	import RegisterBox from '../lib/components/register-box.svelte';
	import * as api from '../lib/api';

	let SignUpLoginMsg = '';

	let signupInformation = {
		username: '',
		displayName: '',
		password: '',
		passVerify: ''
	};

	let registerButton = {
		btnType: 'signup2',
		btnContent: 'Sign Up',
		btnRoute: '/login'
	};

	// function register() {
	// 	// switch to loading page
	// 	api
	// 		.register(signupInformation.username, signupInformation.password)
	// 		.then((session) => {
	// 			console.log(session);
	// 		})
	// 		.catch((err) => {
	// 			// set err to component
	// 			SignUpLoginMsg = api.errorMsg(err);
	// 		});
	// }
</script>

<main class="background">
	<div class="signUpComponents">
		<div class="item-wrapper">
			<div class="input">
				<RegisterBox />
				<InputFieldComponent placeholderText={'Username'} bind:value={signupInformation.username} />
				<InputFieldComponent
					placeholderText={'Display Name (optional)'}
					bind:value={signupInformation.displayName}
				/>
				<InputFieldComponent placeholderText={'Password'} bind:value={signupInformation.password} />
				<InputFieldComponent
					placeholderText={'Verify Password'}
					bind:value={signupInformation.passVerify}
				/>
			</div>
			<Buttons {...registerButton} />
		</div>
	</div>
</main>

<style>
	.item-wrapper {
		display: flex;
		flex-direction: column;
		gap: 5vh;
	}

	.input {
		display: flex;
		flex-direction: column;
		gap: 3vh;
	}

	.signUpComponents {
		display: flex;
		flex-direction: column;
		justify-content: center;
		align-items: center;
	}

	.background {
		padding-top: 12vh;
		box-sizing: border-box;
		background: linear-gradient(
			to bottom,
			rgba(85, 205, 252, 1) 0%,
			rgba(147, 194, 255, 1) 25%,
			rgba(200, 181, 245, 1) 50%,
			rgba(234, 171, 217, 1) 75%,
			rgba(247, 168, 184, 1) 100%
		);
		height: 100vh;
	}

	@media (max-width: 3000px) {
		.signUpComponents {
			gap: 1vw;
		}
	}
	@media (max-width: 900px) {
		.signUpComponents {
			gap: 6vw;
		}
	}
</style>
=======
	import InputField from '$lib/reusable/input-field.svelte';
	import Button from '$lib/reusable/button.svelte';
	import Fields from '$lib/reusable/fields.svelte';
	import Error from '$lib/reusable/error.svelte';
	import Card from '$lib/reusable/card.svelte';
	import Logo from '$lib/reusable/logo.svelte';

	let username = '';
	let password = '';
	let passwordVerify = '';
	let displayName = '';
	let errorMsg = '';

	function register() {}
</script>

<main class="background centered">
	<Card seamless>
		<Logo>
			<h2>Register</h2>
		</Logo>

		<Fields>
			<Error box msg={errorMsg} />

			<InputField placeholderText="Username" bind:value={username} />
			<InputField placeholderText="Nickname (optional)" bind:value={displayName} />
			<InputField placeholderText="Password" password bind:value={password} />
			<InputField
				placeholderText="Verify Password"
				password
				bind:value={passwordVerify}
				error={passwordVerify != password}
			/>
			<Button
				suggested
				on:click={register}
				disabled={username == '' || password == '' || passwordVerify != password}
			>
				Register
			</Button>
			<Button secondary href="/login">Back to Login</Button>
		</Fields>
	</Card>
</main>
>>>>>>> 8446d243
<|MERGE_RESOLUTION|>--- conflicted
+++ resolved
@@ -1,106 +1,4 @@
 <script>
-<<<<<<< HEAD
-	import InputFieldComponent from '../lib/reusable/input-field.svelte';
-	import Buttons from '../lib/reusable/button.svelte';
-	import RegisterBox from '../lib/components/register-box.svelte';
-	import * as api from '../lib/api';
-
-	let SignUpLoginMsg = '';
-
-	let signupInformation = {
-		username: '',
-		displayName: '',
-		password: '',
-		passVerify: ''
-	};
-
-	let registerButton = {
-		btnType: 'signup2',
-		btnContent: 'Sign Up',
-		btnRoute: '/login'
-	};
-
-	// function register() {
-	// 	// switch to loading page
-	// 	api
-	// 		.register(signupInformation.username, signupInformation.password)
-	// 		.then((session) => {
-	// 			console.log(session);
-	// 		})
-	// 		.catch((err) => {
-	// 			// set err to component
-	// 			SignUpLoginMsg = api.errorMsg(err);
-	// 		});
-	// }
-</script>
-
-<main class="background">
-	<div class="signUpComponents">
-		<div class="item-wrapper">
-			<div class="input">
-				<RegisterBox />
-				<InputFieldComponent placeholderText={'Username'} bind:value={signupInformation.username} />
-				<InputFieldComponent
-					placeholderText={'Display Name (optional)'}
-					bind:value={signupInformation.displayName}
-				/>
-				<InputFieldComponent placeholderText={'Password'} bind:value={signupInformation.password} />
-				<InputFieldComponent
-					placeholderText={'Verify Password'}
-					bind:value={signupInformation.passVerify}
-				/>
-			</div>
-			<Buttons {...registerButton} />
-		</div>
-	</div>
-</main>
-
-<style>
-	.item-wrapper {
-		display: flex;
-		flex-direction: column;
-		gap: 5vh;
-	}
-
-	.input {
-		display: flex;
-		flex-direction: column;
-		gap: 3vh;
-	}
-
-	.signUpComponents {
-		display: flex;
-		flex-direction: column;
-		justify-content: center;
-		align-items: center;
-	}
-
-	.background {
-		padding-top: 12vh;
-		box-sizing: border-box;
-		background: linear-gradient(
-			to bottom,
-			rgba(85, 205, 252, 1) 0%,
-			rgba(147, 194, 255, 1) 25%,
-			rgba(200, 181, 245, 1) 50%,
-			rgba(234, 171, 217, 1) 75%,
-			rgba(247, 168, 184, 1) 100%
-		);
-		height: 100vh;
-	}
-
-	@media (max-width: 3000px) {
-		.signUpComponents {
-			gap: 1vw;
-		}
-	}
-	@media (max-width: 900px) {
-		.signUpComponents {
-			gap: 6vw;
-		}
-	}
-</style>
-=======
 	import InputField from '$lib/reusable/input-field.svelte';
 	import Button from '$lib/reusable/button.svelte';
 	import Fields from '$lib/reusable/fields.svelte';
@@ -145,5 +43,4 @@
 			<Button secondary href="/login">Back to Login</Button>
 		</Fields>
 	</Card>
-</main>
->>>>>>> 8446d243
+</main>