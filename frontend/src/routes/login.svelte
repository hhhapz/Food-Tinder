<script>
<<<<<<< HEAD
	import InputFieldComponent from '../lib/reusable/input-field.svelte';
	import Buttons from '../lib/reusable/button.svelte';

	import Logo from '../lib/components/logo.svelte';
	import * as api from '../lib/api';
=======
	import InputField from '$lib/reusable/input-field.svelte';
	import Button from '$lib/reusable/button.svelte';
	import Fields from '$lib/reusable/fields.svelte';
	import Error from '$lib/reusable/error.svelte';
	import Card from '$lib/reusable/card.svelte';
	import Logo from '$lib/reusable/logo.svelte';
>>>>>>> 8446d243

	let loginErrorMsg = '';
	let username = '';
	let password = '';

<<<<<<< HEAD
	let logInButton = {
		btnType: 'login',
		btnContent: 'Log In',
		btnRoute: '/requirements',
		loginInfo: '',
		passInfo: '',
		onclick: () => {
			login();
		}
	};
	let signUpButton = {
		btnType: 'signup',
		btnContent: 'Sign Up',
		btnRoute: '/signup'
	};

	function loginError(e) {
		loginErrorMsg = e.detail;
	}

	function login() {
		// switch to loading page
		api
			.login(logInButton.loginInfo, logInButton.passInfo)
			.then((session) => {
				console.log(session);
			})
			.catch((err) => {
				// set err to component
				loginErrorMsg = api.errorMsg(err);
			});
	}
=======
	function login() {}
>>>>>>> 8446d243
</script>

<main class="background centered">
	<Card seamless>
		<Logo>
			<img class="logo" src="/static/bobaBub.png" alt="Mascot of Food Tinder, Boba Bub" />
			<h2>Food Tinder</h2>
		</Logo>

		<Fields>
			<Error box msg={loginErrorMsg} />

			<InputField placeholderText="Username" bind:value={username} />
			<InputField placeholderText="Password" bind:value={password} password />
			<Button suggested on:click={login} disabled={username == '' || password == ''}>Log In</Button>
			<Button secondary href="/signup">Register</Button>
		</Fields>
	</Card>
</main>

<style>
	img.logo {
		width: 150px;
		height: 150px;
	}

	h2 {
		color: var(--accent-foreground);
		margin: 0;
	}
</style><|MERGE_RESOLUTION|>--- conflicted
+++ resolved
@@ -1,59 +1,16 @@
 <script>
-<<<<<<< HEAD
-	import InputFieldComponent from '../lib/reusable/input-field.svelte';
-	import Buttons from '../lib/reusable/button.svelte';
-
-	import Logo from '../lib/components/logo.svelte';
-	import * as api from '../lib/api';
-=======
 	import InputField from '$lib/reusable/input-field.svelte';
 	import Button from '$lib/reusable/button.svelte';
 	import Fields from '$lib/reusable/fields.svelte';
 	import Error from '$lib/reusable/error.svelte';
 	import Card from '$lib/reusable/card.svelte';
 	import Logo from '$lib/reusable/logo.svelte';
->>>>>>> 8446d243
 
 	let loginErrorMsg = '';
 	let username = '';
 	let password = '';
 
-<<<<<<< HEAD
-	let logInButton = {
-		btnType: 'login',
-		btnContent: 'Log In',
-		btnRoute: '/requirements',
-		loginInfo: '',
-		passInfo: '',
-		onclick: () => {
-			login();
-		}
-	};
-	let signUpButton = {
-		btnType: 'signup',
-		btnContent: 'Sign Up',
-		btnRoute: '/signup'
-	};
-
-	function loginError(e) {
-		loginErrorMsg = e.detail;
-	}
-
-	function login() {
-		// switch to loading page
-		api
-			.login(logInButton.loginInfo, logInButton.passInfo)
-			.then((session) => {
-				console.log(session);
-			})
-			.catch((err) => {
-				// set err to component
-				loginErrorMsg = api.errorMsg(err);
-			});
-	}
-=======
 	function login() {}
->>>>>>> 8446d243
 </script>
 
 <main class="background centered">
